# Yarn Spinner

**Yarn Spinner** is an interpreter for the [Yarn](https://github.com/infiniteammoinc/Yarn) language, written in C#.

Yarn is a language that's designed to make it *super easy* to create interactive dialogue for games. Yarn's very similar in style to [Twine](http://twinery.org), so if you already know that, you'll be right at home! If you don't, that's cool - Yarn's syntax is extremely minimal, and there's not much there to learn. Yarn's used in a number of cool games, including [Night In The Woods](http://nightinthewoods.com) and [Knights and Bikes](https://www.kickstarter.com/projects/foamsword/knights-and-bikes). 

> ***Important:*** Yarn Spinner is still under development, and we haven't made our 1.0 release yet. It's *probably* fine to use right now, but there are a few bits and pieces that might change between now and first release.

<img src="https://dl.dropboxusercontent.com/u/627682/YarnSpinner/NITW-Promo-Screenshot.jpg?dl=1" title="Night in the Woods" style="width: 80%; margin: 0 auto;" />

> (Image from "[Night in the Woods](http://nightinthewoods.com)" by Scott Benson, Bethany Hockenberry and Alec Holowka. Used with permission.)

Yarn Spinner is designed to be easy to add to Unity games, but it's also intended for use in other contexts as well.

* [Download Yarn Spinner.](https://github.com/thesecretlab/YarnSpinner/releases)
<<<<<<< HEAD
* [Learn how to build Yarn Spinner from source.](Documetation/Building.md)
=======
* [Learn how to build Yarn Spinner from source.](Documentation/Building.md)
>>>>>>> d1d6cc2c
* [Learn more about Yarn, and the Yarn editor.](https://github.com/infiniteammoinc/Yarn)
* [Learn more about writing dialogue in Yarn.](Documentation/Usage.md)
* [Learn about using Yarn Spinner in your Unity game.](Documentation/Unity.md)

## License

Yarn Spinner is available under the [MIT License](LICENSE.md). This means that you can use it in any commercial or noncommercial project. The only requirement is that you need to include attribution in your game's docs. A credit would be very, very nice, too, but isn't required.

* [Learn more about what this license lets you do](https://tldrlegal.com/license/mit-license). 


## Made by Secret Lab!

<<<<<<< HEAD
Yarn Spinner is made by [Secret Lab](http://secretlab.com.au), an Australian game dev studio! [Come say hi](https://twitter.com/thesecretlab)!
=======
Yarn Spinner was originally created by [Secret Lab](http://secretlab.com.au), an Australian game dev studio! [Come say hi](https://twitter.com/thesecretlab)!
>>>>>>> d1d6cc2c

## Help Us Make Yarn Spinner!

Yarn Spinner needs your help to be as awesome as it can be! You don't have to be a coder to help out - we'd love to have your help in improving our [documentation](Documentation/Unity.md), in spreading the word, and in finding bugs.

* Our [issues page](https://github.com/thesecretlab/YarnSpinner/issues) contains a list of things we'd love your help in improving.
* Hop into our IRC channel, which is [#yarnspinner on Freenode](https://webchat.freenode.net/?channels=yarnspinner), to chat to the team, lend a hand, or ask questions.



If you want to contribute to Yarn Spinner (!!), [go read our contributor's guide!](CONTRIBUTING.md)<|MERGE_RESOLUTION|>--- conflicted
+++ resolved
@@ -13,11 +13,7 @@
 Yarn Spinner is designed to be easy to add to Unity games, but it's also intended for use in other contexts as well.
 
 * [Download Yarn Spinner.](https://github.com/thesecretlab/YarnSpinner/releases)
-<<<<<<< HEAD
-* [Learn how to build Yarn Spinner from source.](Documetation/Building.md)
-=======
 * [Learn how to build Yarn Spinner from source.](Documentation/Building.md)
->>>>>>> d1d6cc2c
 * [Learn more about Yarn, and the Yarn editor.](https://github.com/infiniteammoinc/Yarn)
 * [Learn more about writing dialogue in Yarn.](Documentation/Usage.md)
 * [Learn about using Yarn Spinner in your Unity game.](Documentation/Unity.md)
@@ -31,11 +27,7 @@
 
 ## Made by Secret Lab!
 
-<<<<<<< HEAD
-Yarn Spinner is made by [Secret Lab](http://secretlab.com.au), an Australian game dev studio! [Come say hi](https://twitter.com/thesecretlab)!
-=======
 Yarn Spinner was originally created by [Secret Lab](http://secretlab.com.au), an Australian game dev studio! [Come say hi](https://twitter.com/thesecretlab)!
->>>>>>> d1d6cc2c
 
 ## Help Us Make Yarn Spinner!
 
